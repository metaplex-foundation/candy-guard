--- conflicted
+++ resolved
@@ -30,12 +30,9 @@
     nftGate: null,
     nftBurn: null,
     tokenBurn: null,
-<<<<<<< HEAD
-    programGate: null,
-=======
     freezeSolPayment: null,
     freezeTokenPayment: null,
->>>>>>> 3c27d015
+    programGate: null,
   };
 }
 
