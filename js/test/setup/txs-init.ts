import {
  ConfirmedTransactionAssertablePromise,
  GenLabeledKeypair,
  LoadOrGenKeypair,
  LOCALHOST,
  PayerTransactionHandler,
} from '@metaplex-foundation/amman-client';
import {
  Connection,
  Keypair,
  PublicKey,
  SystemProgram,
  SYSVAR_SLOT_HASHES_PUBKEY,
  Transaction,
  TransactionInstruction,
  SYSVAR_INSTRUCTIONS_PUBKEY,
  AccountMeta,
} from '@solana/web3.js';
import { Test } from 'tape';
import { amman } from '.';
import {
  CANDY_MACHINE_PROGRAM,
  CandyMachineHelper,
  getCandyGuardPDA,
  METAPLEX_PROGRAM_ID,
} from '../utils';
import {
  CandyGuardData,
  createInitializeInstruction,
  createMintInstruction,
  createUnwrapInstruction,
  createUpdateInstruction,
  createWithdrawInstruction,
  createWrapInstruction,
  InitializeInstructionAccounts,
  InitializeInstructionArgs,
  MintInstructionAccounts,
  MintInstructionArgs,
  PROGRAM_ID,
  UnwrapInstructionAccounts,
  UpdateInstructionAccounts,
  UpdateInstructionArgs,
  WithdrawInstructionAccounts,
  WrapInstructionAccounts,
} from '../../src/generated';
import { CandyMachine } from '@metaplex-foundation/mpl-candy-machine-core';
import {
  createAssociatedTokenAccountInstruction,
  createInitializeMintInstruction,
  createMintToInstruction,
  MintLayout,
  TOKEN_PROGRAM_ID,
} from '@solana/spl-token';
import {
  findAssociatedTokenAccountPda,
  findCandyMachineCreatorPda,
  findCollectionAuthorityRecordPda,
  findMasterEditionV2Pda,
  findMetadataPda,
  keypairIdentity,
  Metaplex,
} from '@metaplex-foundation/js';

const HELPER = new CandyMachineHelper();

export class InitTransactions {
  readonly getKeypair: LoadOrGenKeypair | GenLabeledKeypair;
  constructor(readonly resuseKeypairs = false) {
    this.getKeypair = resuseKeypairs ? amman.loadOrGenKeypair : amman.genLabeledKeypair;
  }

  // wallets

  async payer() {
    const [payer, payerPair] = await this.getKeypair('Payer');

    const connection = new Connection(LOCALHOST, 'confirmed');
    await amman.airdrop(connection, payer, 2);

    const transactionHandler = amman.payerTransactionHandler(connection, payerPair);

    return {
      fstTxHandler: transactionHandler,
      connection,
      payer,
      payerPair,
    };
  }

  async authority() {
    const [authority, authorityPair] = await this.getKeypair('Authority');

    const connection = new Connection(LOCALHOST, 'confirmed');
    await amman.airdrop(connection, authority, 2);

    const transactionHandler = amman.payerTransactionHandler(connection, authorityPair);

    return {
      fstTxHandler: transactionHandler,
      connection,
      authority,
      authorityPair,
    };
  }

  async minter() {
    const [minter, minterPair] = await this.getKeypair('Minter');

    const connection = new Connection(LOCALHOST, 'confirmed');
    await amman.airdrop(connection, minter, 2);

    const transactionHandler = amman.payerTransactionHandler(connection, minterPair);

    return {
      fstTxHandler: transactionHandler,
      connection,
      minter,
      minterPair,
    };
  }

  // instructions

  async initialize(
    t: Test,
    data: CandyGuardData,
    payer: Keypair,
    handler: PayerTransactionHandler,
  ): Promise<{ tx: ConfirmedTransactionAssertablePromise; candyGuard: PublicKey }> {
    const [, keypair] = await this.getKeypair('Candy Guard Base Pubkey');
    const pda = await getCandyGuardPDA(PROGRAM_ID, keypair);
    amman.addr.addLabel('Candy Guard Account', pda);

    const accounts: InitializeInstructionAccounts = {
      candyGuard: pda,
      base: keypair.publicKey,
      authority: payer.publicKey,
      payer: payer.publicKey,
      systemProgram: SystemProgram.programId,
    };

    const args: InitializeInstructionArgs = {
      data: data,
    };

    const tx = new Transaction().add(createInitializeInstruction(accounts, args));

    return {
      tx: handler.sendAndConfirmTransaction(tx, [payer, keypair], 'tx: Initialize'),
      candyGuard: pda,
    };
  }

  async wrap(
    t: Test,
    candyGuard: PublicKey,
    candyMachine: PublicKey,
    payer: Keypair,
    handler: PayerTransactionHandler,
  ): Promise<{ tx: ConfirmedTransactionAssertablePromise }> {
    const accounts: WrapInstructionAccounts = {
      candyGuard,
      authority: payer.publicKey,
      candyMachine: candyMachine,
      candyMachineProgram: CANDY_MACHINE_PROGRAM,
      candyMachineAuthority: payer.publicKey,
    };

    const tx = new Transaction().add(createWrapInstruction(accounts));

    return {
      tx: handler.sendAndConfirmTransaction(tx, [payer], 'tx: Wrap'),
    };
  }

  async unwrap(
    t: Test,
    candyGuard: PublicKey,
    candyMachine: PublicKey,
    payer: Keypair,
    handler: PayerTransactionHandler,
  ): Promise<{ tx: ConfirmedTransactionAssertablePromise }> {
    const accounts: UnwrapInstructionAccounts = {
      candyGuard,
      authority: payer.publicKey,
      candyMachine: candyMachine,
      candyMachineProgram: CANDY_MACHINE_PROGRAM,
      candyMachineAuthority: payer.publicKey,
    };

    const tx = new Transaction().add(createUnwrapInstruction(accounts));

    return {
      tx: handler.sendAndConfirmTransaction(tx, [payer], 'tx: Unwrap'),
    };
  }

  async update(
    t: Test,
    candyGuard: PublicKey,
    data: CandyGuardData,
    payer: Keypair,
    handler: PayerTransactionHandler,
  ): Promise<{ tx: ConfirmedTransactionAssertablePromise }> {
    const accounts: UpdateInstructionAccounts = {
      candyGuard,
      authority: payer.publicKey,
      payer: payer.publicKey,
      systemProgram: SystemProgram.programId,
    };

    const args: UpdateInstructionArgs = {
      data,
    };

    const tx = new Transaction().add(createUpdateInstruction(accounts, args));

    return {
      tx: handler.sendAndConfirmTransaction(tx, [payer], 'tx: Update'),
    };
  }

  async mint(
    t: Test,
    candyGuard: PublicKey,
    candyMachine: PublicKey,
    payer: Keypair,
    mint: Keypair,
    handler: PayerTransactionHandler,
    connection: Connection,
    remainingAccounts?: AccountMeta[] | null,
    mintArgs?: Uint8Array | null,
    label?: string | null,
  ): Promise<{ tx: ConfirmedTransactionAssertablePromise }> {
    // candy machine object
    const candyMachineObject = await CandyMachine.fromAccountAddress(connection, candyMachine);

    // PDAs required for the mint
    const nftMetadata = findMetadataPda(mint.publicKey);
    const nftMasterEdition = findMasterEditionV2Pda(mint.publicKey);
    const nftTokenAccount = findAssociatedTokenAccountPda(mint.publicKey, payer.publicKey);

    const collectionMint = candyMachineObject.collectionMint;
    // retrieves the collection nft
    const metaplex = Metaplex.make(connection).use(keypairIdentity(payer));
    const collection = await metaplex.nfts().findByMint({ mintAddress: collectionMint }).run();
    // collection PDAs
    const authorityPda = findCandyMachineCreatorPda(candyMachine, CANDY_MACHINE_PROGRAM);
    const collectionAuthorityRecord = findCollectionAuthorityRecordPda(
      collectionMint,
      authorityPda,
    );
    const collectionMetadata = findMetadataPda(collectionMint);
    const collectionMasterEdition = findMasterEditionV2Pda(collectionMint);

    const accounts: MintInstructionAccounts = {
      candyGuard,
      candyMachineProgram: CANDY_MACHINE_PROGRAM,
      candyMachine,
      payer: payer.publicKey,
      candyMachineAuthorityPda: authorityPda,
      nftMasterEdition: nftMasterEdition,
      nftMetadata,
      nftMint: mint.publicKey,
      nftMintAuthority: payer.publicKey,
      collectionUpdateAuthority: collection.updateAuthorityAddress,
      collectionAuthorityRecord,
      collectionMasterEdition,
      collectionMetadata,
      collectionMint,
      tokenMetadataProgram: METAPLEX_PROGRAM_ID,
      tokenProgram: TOKEN_PROGRAM_ID,
      systemProgram: SystemProgram.programId,
      recentSlothashes: SYSVAR_SLOT_HASHES_PUBKEY,
      instructionSysvarAccount: SYSVAR_INSTRUCTIONS_PUBKEY,
    };

    if (!mintArgs) {
      mintArgs = new Uint8Array();
    }

    const args: MintInstructionArgs = {
      mintArgs,
      label: label ?? null,
    };

    const ixs: TransactionInstruction[] = [];
    ixs.push(
      SystemProgram.createAccount({
        fromPubkey: payer.publicKey,
        newAccountPubkey: mint.publicKey,
        lamports: await connection.getMinimumBalanceForRentExemption(MintLayout.span),
        space: MintLayout.span,
        programId: TOKEN_PROGRAM_ID,
      }),
    );
    ixs.push(createInitializeMintInstruction(mint.publicKey, 0, payer.publicKey, payer.publicKey));
    ixs.push(
      createAssociatedTokenAccountInstruction(
        payer.publicKey,
        nftTokenAccount,
        payer.publicKey,
        mint.publicKey,
      ),
    );
    ixs.push(createMintToInstruction(mint.publicKey, nftTokenAccount, payer.publicKey, 1, []));

    const mintIx = createMintInstruction(accounts, args);
    if (remainingAccounts) {
      mintIx.keys.push(...remainingAccounts);
    }
    ixs.push(mintIx);

    const tx = new Transaction().add(...ixs);

    return { tx: handler.sendAndConfirmTransaction(tx, [payer, mint], 'tx: Candy Guard Mint') };
  }

<<<<<<< HEAD
  async mintExtended(
    t: Test,
    candyGuard: PublicKey,
    candyMachine: PublicKey,
    payer: Keypair,
    mint: Keypair,
    handler: PayerTransactionHandler,
    connection: Connection,
    remainingAccounts?: AccountMeta[] | null,
    mintArgs?: Uint8Array | null,
    label?: string | null,
  ): Promise<{ tx: ConfirmedTransactionAssertablePromise }> {
    // candy machine object
    const candyMachineObject = await CandyMachine.fromAccountAddress(connection, candyMachine);

    // PDAs required for the mint
    const nftMetadata = findMetadataPda(mint.publicKey);
    const nftMasterEdition = findMasterEditionV2Pda(mint.publicKey);
    const nftTokenAccount = findAssociatedTokenAccountPda(mint.publicKey, payer.publicKey);

    const collectionMint = candyMachineObject.collectionMint;
    // retrieves the collection nft
    const metaplex = Metaplex.make(connection).use(keypairIdentity(payer));
    const collection = await metaplex.nfts().findByMint({ mintAddress: collectionMint }).run();
    // collection PDAs
    const authorityPda = findCandyMachineCreatorPda(candyMachine, CANDY_MACHINE_PROGRAM);
    const collectionAuthorityRecord = findCollectionAuthorityRecordPda(
      collectionMint,
      authorityPda,
    );
    const collectionMetadata = findMetadataPda(collectionMint);
    const collectionMasterEdition = findMasterEditionV2Pda(collectionMint);

    const accounts: MintInstructionAccounts = {
      candyGuard,
      candyMachineProgram: CANDY_MACHINE_PROGRAM,
      candyMachine,
      payer: payer.publicKey,
      candyMachineAuthorityPda: authorityPda,
      nftMasterEdition: nftMasterEdition,
      nftMetadata,
      nftMint: mint.publicKey,
      nftMintAuthority: payer.publicKey,
      collectionUpdateAuthority: collection.updateAuthorityAddress,
      collectionAuthorityRecord,
      collectionMasterEdition,
      collectionMetadata,
      collectionMint,
      tokenMetadataProgram: METAPLEX_PROGRAM_ID,
      tokenProgram: TOKEN_PROGRAM_ID,
      systemProgram: SystemProgram.programId,
      recentSlothashes: SYSVAR_SLOT_HASHES_PUBKEY,
      instructionSysvarAccount: SYSVAR_INSTRUCTIONS_PUBKEY,
    };

    if (!mintArgs) {
      mintArgs = new Uint8Array();
    }

    const args: MintInstructionArgs = {
      mintArgs,
      label: label ?? null,
    };

    const ixs: TransactionInstruction[] = [];
    ixs.push(
      SystemProgram.createAccount({
        fromPubkey: payer.publicKey,
        newAccountPubkey: mint.publicKey,
        lamports: await connection.getMinimumBalanceForRentExemption(MintLayout.span),
        space: MintLayout.span,
        programId: TOKEN_PROGRAM_ID,
      }),
    );
    ixs.push(createInitializeMintInstruction(mint.publicKey, 0, payer.publicKey, payer.publicKey));
    ixs.push(
      createAssociatedTokenAccountInstruction(
        payer.publicKey,
        nftTokenAccount,
        payer.publicKey,
        mint.publicKey,
      ),
    );
    ixs.push(createMintToInstruction(mint.publicKey, nftTokenAccount, payer.publicKey, 1, []));

    const mintIx = createMintInstruction(accounts, args);
    if (remainingAccounts) {
      mintIx.keys.push(...remainingAccounts);
    }
    ixs.push(mintIx);

    // extended instruction to the mint transaction

    const [, extendedMint] = await amman.genLabeledKeypair('Extended Mint Account');

    ixs.push(
      SystemProgram.createAccount({
        fromPubkey: payer.publicKey,
        newAccountPubkey: extendedMint.publicKey,
        lamports: await connection.getMinimumBalanceForRentExemption(MintLayout.span),
        space: MintLayout.span,
        programId: TOKEN_PROGRAM_ID,
      }),
    );

    const tx = new Transaction().add(...ixs);

    return {
      tx: handler.sendAndConfirmTransaction(
        tx,
        [payer, mint, extendedMint],
        'tx: Candy Guard Mint',
      ),
=======
  async withdraw(
    t: Test,
    candyGuard: PublicKey,
    payer: Keypair,
    handler: PayerTransactionHandler,
  ): Promise<{ tx: ConfirmedTransactionAssertablePromise }> {
    const accounts: WithdrawInstructionAccounts = {
      candyGuard: candyGuard,
      authority: payer.publicKey,
    };

    const tx = new Transaction().add(createWithdrawInstruction(accounts));

    return {
      tx: handler.sendAndConfirmTransaction(tx, [payer], 'tx: Withdraw'),
>>>>>>> 3c27d015
    };
  }

  async deploy(
    t: Test,
    guards: CandyGuardData,
    payer: Keypair,
    handler: PayerTransactionHandler,
    connection: Connection,
  ): Promise<{ candyGuard: PublicKey; candyMachine: PublicKey }> {
    // candy machine

    const [, candyMachine] = await amman.genLabeledKeypair('Candy Machine Account');

    const items = 10;

    const candyMachineData = {
      itemsAvailable: items,
      symbol: 'CORE',
      sellerFeeBasisPoints: 500,
      maxSupply: 0,
      isMutable: true,
      retainAuthority: true,
      creators: [
        {
          address: payer.publicKey,
          verified: false,
          percentageShare: 100,
        },
      ],
      configLineSettings: {
        prefixName: 'TEST ',
        nameLength: 10,
        prefixUri: 'https://arweave.net/',
        uriLength: 50,
        isSequential: false,
      },
      hiddenSettings: null,
    };

    const { tx: createTxCM } = await HELPER.initialize(
      t,
      payer,
      candyMachine,
      candyMachineData,
      handler,
      connection,
    );
    // executes the transaction
    await createTxCM.assertSuccess(t);

    const lines: { name: string; uri: string }[] = [];

    for (let i = 0; i < items; i++) {
      const line = {
        name: `NFT #${i + 1}`,
        uri: 'uJSdJIsz_tYTcjUEWdeVSj0aR90K-hjDauATWZSi-tQ',
      };

      lines.push(line);
    }
    const { txs } = await HELPER.addConfigLines(t, candyMachine.publicKey, payer, lines);
    // confirms that all lines have been written
    for (const tx of txs) {
      await handler.sendAndConfirmTransaction(tx, [payer], 'tx: AddConfigLines').assertNone();
    }

    // candy guard

    const { tx: initializeTxCG, candyGuard: address } = await this.initialize(
      t,
      guards,
      payer,
      handler,
    );
    // executes the transaction
    await initializeTxCG.assertSuccess(t);

    const { tx: wrapTx } = await this.wrap(t, address, candyMachine.publicKey, payer, handler);

    await wrapTx.assertSuccess(t, [/SetMintAuthority/i]);

    return { candyGuard: address, candyMachine: candyMachine.publicKey };
  }
}<|MERGE_RESOLUTION|>--- conflicted
+++ resolved
@@ -316,7 +316,24 @@
     return { tx: handler.sendAndConfirmTransaction(tx, [payer, mint], 'tx: Candy Guard Mint') };
   }
 
-<<<<<<< HEAD
+  async withdraw(
+    t: Test,
+    candyGuard: PublicKey,
+    payer: Keypair,
+    handler: PayerTransactionHandler,
+  ): Promise<{ tx: ConfirmedTransactionAssertablePromise }> {
+    const accounts: WithdrawInstructionAccounts = {
+      candyGuard: candyGuard,
+      authority: payer.publicKey,
+    };
+
+    const tx = new Transaction().add(createWithdrawInstruction(accounts));
+
+    return {
+      tx: handler.sendAndConfirmTransaction(tx, [payer], 'tx: Withdraw'),
+    };
+  }
+
   async mintExtended(
     t: Test,
     candyGuard: PublicKey,
@@ -430,23 +447,6 @@
         [payer, mint, extendedMint],
         'tx: Candy Guard Mint',
       ),
-=======
-  async withdraw(
-    t: Test,
-    candyGuard: PublicKey,
-    payer: Keypair,
-    handler: PayerTransactionHandler,
-  ): Promise<{ tx: ConfirmedTransactionAssertablePromise }> {
-    const accounts: WithdrawInstructionAccounts = {
-      candyGuard: candyGuard,
-      authority: payer.publicKey,
-    };
-
-    const tx = new Transaction().add(createWithdrawInstruction(accounts));
-
-    return {
-      tx: handler.sendAndConfirmTransaction(tx, [payer], 'tx: Withdraw'),
->>>>>>> 3c27d015
     };
   }
 
