import { BN } from 'bn.js';
import * as beet from '@metaplex-foundation/beet';
import { logDebug } from './utils/log';
import {
  allowListBeet,
  botTaxBeet,
  CandyGuardData,
  freezeSolPaymentBeet,
  freezeTokenPaymentBeet,
  gatekeeperBeet,
  Group,
  GuardSet,
  mintLimitBeet,
  nftPaymentBeet,
  programGateBeet,
  startDateBeet,
  thirdPartySignerBeet,
  tokenGateBeet,
} from './generated';
import { solPaymentBeet } from './generated/types/SolPayment';
import { tokenPaymentBeet } from './generated/types/TokenPayment';
import { endDateBeet } from './generated/types/EndDate';
import { redeemedAmountBeet } from './generated/types/RedeemedAmount';
import { addressGateBeet } from './generated/types/AddressGate';
import { nftGateBeet } from './generated/types/NftGate';
import { nftBurnBeet } from './generated/types/NftBurn';
import { tokenBurnBeet } from './generated/types/TokenBurn';
<<<<<<< HEAD
import { u32, u64 } from '@metaplex-foundation/beet';
=======

/**
 * Matching the guards of the related struct in the Rust program.
 * Make sure to update this whenever the Rust struct changes.
 * ```
 * pub struct GuardSet {
 *   /// Last instruction check and bot tax (penalty for invalid transactions).
 *   pub bot_tax: Option<BotTax>,
 *   /// Sol payment guard (set the price for the mint in lamports).
 *   pub sol_payment: Option<SolPayment>,
 *   /// Token payment guard (set the price for the mint in spl-token amount).
 *   pub token_payment: Option<TokenPayment>,
 *   /// Start data guard (controls when minting is allowed).
 *   pub start_date: Option<StartDate>,
 *   /// Third party signer guard (requires an extra signer for the transaction).
 *   pub third_party_signer: Option<ThirdPartySigner>,
 *   /// Token gate guard (restrict access to holders of a specific token).
 *   pub token_gate: Option<TokenGate>,
 *   /// Gatekeeper guard (captcha challenge).
 *   pub gatekeeper: Option<Gatekeeper>,
 *   /// End date guard (set an end date to stop the mint).
 *   pub end_date: Option<EndDate>,
 *   /// Allow list guard (curated list of allowed addresses).
 *   pub allow_list: Option<AllowList>,
 *   /// Mint limit guard (add a limit on the number of mints per wallet).
 *   pub mint_limit: Option<MintLimit>,
 *   /// NFT Payment (charge an NFT in order to mint).
 *   pub nft_payment: Option<NftPayment>,
 *   /// Redeemed amount guard (add a limit on the overall number of items minted).
 *   pub redeemed_amount: Option<RedeemedAmount>,
 *   /// Address gate (check access against a specified address).
 *   pub address_gate: Option<AddressGate>,
 *   /// NFT gate guard (check access based on holding a specified NFT).
 *   pub nft_gate: Option<NftGate>,
 *   /// NFT burn guard (burn a specified NFT).
 *   pub nft_burn: Option<NftBurn>,
 *   /// Token burn guard (burn a specified amount of spl-token).
 *   pub token_burn: Option<TokenBurn>,
 *   /// Freeze sol payment (set the price for the mint in lamports with a freeze period).
 *   pub freeze_sol_payment: Option<FreezeSolPayment>,
 *   /// Freeze token payment guard (set the price for the mint in spl-token amount with a freeze period).
 *   pub freeze_token_payment: Option<FreezeTokenPayment>,
 *   /// Program gate guard (restricts the programs that can be in a mint transaction).
 *   pub program_gate: Option<ProgramGate>,
 * }
 * ```
 */
>>>>>>> b3cda225

type Guards = {
  /* 01 */ botTaxEnabled: boolean;
  /* 02 */ solPaymentEnabled: boolean;
  /* 03 */ tokenPaymentEnabled: boolean;
  /* 04 */ startDateEnabled: boolean;
  /* 05 */ thirdPartySignerEnabled: boolean;
  /* 06 */ tokenGateEnabled: boolean;
  /* 07 */ gatekeeperEnabled: boolean;
  /* 08 */ endDateEnabled: boolean;
  /* 09 */ allowListEnabled: boolean;
  /* 10 */ mintLimitEnabled: boolean;
  /* 11 */ nftPaymentEnabled: boolean;
  /* 12 */ redeemedAmountEnabled: boolean;
  /* 13 */ addressGateEnabled: boolean;
  /* 14 */ nftGateEnabled: boolean;
  /* 15 */ nftBurnEnabled: boolean;
  /* 16 */ tokenBurnEnabled: boolean;
  /* 17 */ freezeSolPaymentEnabled: boolean;
  /* 18 */ freezeTokenPaymentEnabled: boolean;
  /* 19 */ programGateEnabled: boolean;
};

const GUARDS_SIZE = {
  /* 01 */ botTax: 9,
  /* 02 */ solPayment: 40,
  /* 03 */ tokenPayment: 72,
  /* 04 */ startDate: 8,
  /* 05 */ thirdPartySigner: 32,
  /* 06 */ tokenGate: 40,
  /* 07 */ gatekeeper: 33,
  /* 08 */ endDate: 8,
  /* 09 */ allowList: 32,
  /* 10 */ mintLimit: 3,
  /* 11 */ nftPayment: 64,
  /* 12 */ redeemedAmount: 8,
  /* 13 */ addressGate: 32,
  /* 14 */ nftGate: 32,
  /* 15 */ nftBurn: 32,
  /* 16 */ tokenBurn: 40,
  /* 17 */ freezeSolPayment: 40,
  /* 18 */ freezeTokenPayment: 72,
  /* 19 */ programGate: 164,
};

const GUARDS_NAME = [
  /* 01 */ 'botTax',
  /* 02 */ 'solPayment',
  /* 03 */ 'tokenPayment',
  /* 04 */ 'startDate',
  /* 05 */ 'thirdPartySigner',
  /* 06 */ 'tokenGate',
  /* 07 */ 'gatekeeper',
  /* 08 */ 'endDate',
  /* 09 */ 'allowList',
  /* 10 */ 'mintLimit',
  /* 11 */ 'nftPayment',
  /* 12 */ 'redeemedAmount',
  /* 13 */ 'addressGate',
  /* 14 */ 'nftGate',
  /* 15 */ 'nftBurn',
  /* 16 */ 'tokenBurn',
  /* 17 */ 'freezeSolPayment',
  /* 18 */ 'freezeTokenPayment',
];

const GUARDS_COUNT = GUARDS_NAME.length;
const MAX_LABEL_LENGTH = 6;

function guardsFromData(buffer: Buffer): Guards {
  const enabled = new BN(beet.u64.read(buffer, 0)).toNumber();

  const guards: boolean[] = [];
  for (let i = 0; i < GUARDS_COUNT; i++) {
    guards.push(!!((1 << i) & enabled));
  }

  const [
    botTaxEnabled,
    solPaymentEnabled,
    tokenPaymentEnabled,
    startDateEnabled,
    thirdPartySignerEnabled,
    tokenGateEnabled,
    gatekeeperEnabled,
    endDateEnabled,
    allowListEnabled,
    mintLimitEnabled,
    nftPaymentEnabled,
    redeemedAmountEnabled,
    addressGateEnabled,
    nftGateEnabled,
    nftBurnEnabled,
    tokenBurnEnabled,
    freezeSolPaymentEnabled,
    freezeTokenPaymentEnabled,
    programGateEnabled,
  ] = guards;

  return {
    botTaxEnabled,
    solPaymentEnabled,
    tokenPaymentEnabled,
    startDateEnabled,
    thirdPartySignerEnabled,
    tokenGateEnabled,
    gatekeeperEnabled,
    endDateEnabled,
    allowListEnabled,
    mintLimitEnabled,
    nftPaymentEnabled,
    redeemedAmountEnabled,
    addressGateEnabled,
    nftGateEnabled,
    nftBurnEnabled,
    tokenBurnEnabled,
    freezeSolPaymentEnabled,
    freezeTokenPaymentEnabled,
    programGateEnabled,
  };
}
/*
function guardsFromObject(guardSet: GuardSet): Guards {
  type ObjectKey = keyof typeof guardSet;
  const guards: boolean[] = [];
  for (let i = 0; i < GUARDS_COUNT; i++) {
    guards.push(!guardSet[GUARDS_NAME[i] as ObjectKey]);
  }

  const [
    botTaxEnabled,
    solPaymentEnabled,
    tokenPaymentEnabled,
    startDateEnabled,
    thirdPartySignerEnabled,
    tokenGateEnabled,
    gatekeeperEnabled,
    endDateEnabled,
    allowListEnabled,
    mintLimitEnabled,
    nftPaymentEnabled,
    redeemedAmountEnabled,
    addressGateEnabled,
    nftGateEnabled,
    nftBurnEnabled,
    tokenBurnEnabled,
    freezeSolPaymentEnabled,
    freezeTokenPaymentEnabled,
  ] = guards;

  return {
    botTaxEnabled,
    solPaymentEnabled,
    tokenPaymentEnabled,
    startDateEnabled,
    thirdPartySignerEnabled,
    tokenGateEnabled,
    gatekeeperEnabled,
    endDateEnabled,
    allowListEnabled,
    mintLimitEnabled,
    nftPaymentEnabled,
    redeemedAmountEnabled,
    addressGateEnabled,
    nftGateEnabled,
    nftBurnEnabled,
    tokenBurnEnabled,
    freezeSolPaymentEnabled,
    freezeTokenPaymentEnabled,
  };
}
*/
export function deserialize(buffer: Buffer): CandyGuardData {
  // parses the default guard set
  const { guardSet: defaultSet, offset } = deserializeGuardSet(buffer);
  // retrieves the number of groups
  const groupsCount = new BN(beet.u32.read(buffer, offset)).toNumber();
  const groups: Group[] = [];

  let cursor = beet.u32.byteSize + offset;
  for (let i = 0; i < groupsCount; i++) {
    // parses each individual group
    const label = buffer.subarray(cursor, cursor + MAX_LABEL_LENGTH).toString();
    cursor += MAX_LABEL_LENGTH;
    const { guardSet: guards, offset } = deserializeGuardSet(buffer.subarray(cursor));
    groups.push({ label, guards });
    cursor += offset;
  }

  return {
    default: defaultSet,
    groups: groups.length === 0 ? null : groups,
  };
}

export function serialize(data: CandyGuardData): Buffer {
  const buffer = Buffer.alloc(size(data));
  // serializes the default guard set
  let offset = serializeGuardSet(buffer, 0, data.default);

  // write the number of groups
  const groupsCount = data.groups ? data.groups.length : 0;
  u32.write(buffer, offset, groupsCount);
  offset += u32.byteSize;

  for (let i = 0; i < groupsCount; i++) {
    // serializes each individual group
    const group = data.groups!.at(i);
    // label
    buffer.write(group!.label, offset, MAX_LABEL_LENGTH, 'utf8');
    offset += MAX_LABEL_LENGTH;
    // guards
    offset = serializeGuardSet(buffer, offset, group!.guards);
  }

  return buffer;
}

function size(data: CandyGuardData): number {
  let size = guardSetSize(data.default);
  size += u32.byteSize;

  if (data.groups) {
    for (let i = 0; i < data.groups.length; i++) {
      size += MAX_LABEL_LENGTH;
      size += guardSetSize(data.groups.at(i)!.guards);
    }
  }

  return size;
}

function guardSetSize(guardSet: GuardSet): number {
  type ObjectKey = keyof typeof guardSet;
  const guards: number[] = [];
  for (let i = 0; i < GUARDS_COUNT; i++) {
    const index = GUARDS_NAME[i] as ObjectKey;
    if (guardSet[index]) {
      guards.push(GUARDS_SIZE[index]);
    }
  }

  return (
    u64.byteSize + guards.reduce((previousValue, currentValue) => previousValue + currentValue, 0)
  );
}

function deserializeGuardSet(buffer: Buffer): { guardSet: GuardSet; offset: number } {
  const guards = guardsFromData(buffer);
  const {
    botTaxEnabled,
    startDateEnabled,
    solPaymentEnabled,
    tokenPaymentEnabled,
    thirdPartySignerEnabled,
    tokenGateEnabled,
    gatekeeperEnabled,
    endDateEnabled,
    allowListEnabled,
    mintLimitEnabled,
    nftPaymentEnabled,
    redeemedAmountEnabled,
    addressGateEnabled,
    nftGateEnabled,
    nftBurnEnabled,
    tokenBurnEnabled,
    freezeSolPaymentEnabled,
    freezeTokenPaymentEnabled,
    programGateEnabled,
  } = guards;
  logDebug('Guards: %O', guards);

  // data offset for deserialization (skip u64 features flag)
  let cursor = beet.u64.byteSize;
  // eslint-disable-next-line  @typescript-eslint/no-explicit-any
  const data: Record<string, any> = {};

  if (botTaxEnabled) {
    const [botTax] = botTaxBeet.deserialize(buffer, cursor);
    data.botTax = botTax;
    cursor += GUARDS_SIZE.botTax;
  }

  if (solPaymentEnabled) {
    const [solPayment] = solPaymentBeet.deserialize(buffer, cursor);
    data.solPayment = solPayment;
    cursor += GUARDS_SIZE.solPayment;
  }

  if (tokenPaymentEnabled) {
    const [tokenPayment] = tokenPaymentBeet.deserialize(buffer, cursor);
    data.tokenPayment = tokenPayment;
    cursor += GUARDS_SIZE.tokenPayment;
  }

  if (startDateEnabled) {
    const [startDate] = startDateBeet.deserialize(buffer, cursor);
    data.startDate = startDate;
    cursor += GUARDS_SIZE.startDate;
  }

  if (thirdPartySignerEnabled) {
    const [thirdPartySigner] = thirdPartySignerBeet.deserialize(buffer, cursor);
    data.thirdPartySigner = thirdPartySigner;
    cursor += GUARDS_SIZE.thirdPartySigner;
  }

  if (tokenGateEnabled) {
    const [tokenGate] = tokenGateBeet.deserialize(buffer, cursor);
    data.tokenGate = tokenGate;
    cursor += GUARDS_SIZE.tokenGate;
  }

  if (gatekeeperEnabled) {
    const [gatekeeper] = gatekeeperBeet.deserialize(buffer, cursor);
    data.gatekeeper = gatekeeper;
    cursor += GUARDS_SIZE.gatekeeper;
  }

  if (endDateEnabled) {
    const [endDate] = endDateBeet.deserialize(buffer, cursor);
    data.endDate = endDate;
    cursor += GUARDS_SIZE.endDate;
  }

  if (allowListEnabled) {
    const [allowList] = allowListBeet.deserialize(buffer, cursor);
    data.allowList = allowList;
    cursor += GUARDS_SIZE.allowList;
  }

  if (mintLimitEnabled) {
    const [mintLimit] = mintLimitBeet.deserialize(buffer, cursor);
    data.mintLimit = mintLimit;
    cursor += GUARDS_SIZE.mintLimit;
  }

  if (nftPaymentEnabled) {
    const [nftPayment] = nftPaymentBeet.deserialize(buffer, cursor);
    data.nftPayment = nftPayment;
    cursor += GUARDS_SIZE.nftPayment;
  }

  if (redeemedAmountEnabled) {
    const [redeemedAmount] = redeemedAmountBeet.deserialize(buffer, cursor);
    data.redeemedAmount = redeemedAmount;
    cursor += GUARDS_SIZE.redeemedAmount;
  }

  if (addressGateEnabled) {
    const [addressGate] = addressGateBeet.deserialize(buffer, cursor);
    data.addressGate = addressGate;
    cursor += GUARDS_SIZE.addressGate;
  }

  if (nftGateEnabled) {
    const [nftGate] = nftGateBeet.deserialize(buffer, cursor);
    data.nftGate = nftGate;
    cursor += GUARDS_SIZE.nftGate;
  }

  if (nftBurnEnabled) {
    const [nftBurn] = nftBurnBeet.deserialize(buffer, cursor);
    data.nftBurn = nftBurn;
    cursor += GUARDS_SIZE.nftBurn;
  }

  if (tokenBurnEnabled) {
    const [tokenBurn] = tokenBurnBeet.deserialize(buffer, cursor);
    data.tokenBurn = tokenBurn;
    cursor += GUARDS_SIZE.tokenBurn;
  }

  if (freezeSolPaymentEnabled) {
    const [freezeSolPayment] = freezeSolPaymentBeet.deserialize(buffer, cursor);
    data.freezeSolPayment = freezeSolPayment;
    cursor += GUARDS_SIZE.freezeSolPayment;
  }

  if (freezeTokenPaymentEnabled) {
    const [freezeTokenPayment] = freezeTokenPaymentBeet.deserialize(buffer, cursor);
    data.freezeTokenPayment = freezeTokenPayment;
    cursor += GUARDS_SIZE.freezeTokenPayment;
  }
  if (programGateEnabled) {
    const [programGate] = programGateBeet.deserialize(buffer, cursor);
    data.programGate = programGate;
    cursor += GUARDS_SIZE.programGate;
  }

  return {
    guardSet: {
      botTax: data.botTax ?? null,
      solPayment: data.solPayment ?? null,
      tokenPayment: data.tokenPayment ?? null,
      startDate: data.startDate ?? null,
      thirdPartySigner: data.thirdPartySigner ?? null,
      tokenGate: data.tokenGate ?? null,
      gatekeeper: data.gateKeeper ?? null,
      endDate: data.endDate ?? null,
      allowList: data.allowList ?? null,
      mintLimit: data.mintLimit ?? null,
      nftPayment: data.nftPayment ?? null,
      redeemedAmount: data.redeemedAmount ?? null,
      addressGate: data.addressGate ?? null,
      nftGate: data.nftGate ?? null,
      nftBurn: data.nftBurn ?? null,
      tokenBurn: data.tokenBurn ?? null,
      freezeSolPayment: data.freezeSolPayment ?? null,
      freezeTokenPayment: data.freezeTokenPayment ?? null,
      programGate: data.programGate ?? null,
    },
    offset: cursor,
  };
}

function serializeGuardSet(buffer: Buffer, offset: number, guardSet: GuardSet): number {
  // saves the initial position to write the features flag
  const start = offset;
  // skip the bytes for the feature flag
  offset += u64.byteSize;

  let features = 0;
  let index = 0;

  if (guardSet.botTax) {
    botTaxBeet.write(buffer, offset, guardSet.botTax);
    offset += GUARDS_SIZE.botTax;
    features |= 1 << index;
  }
  index++;

  if (guardSet.solPayment) {
    solPaymentBeet.write(buffer, offset, guardSet.solPayment);
    offset += GUARDS_SIZE.solPayment;
    features |= 1 << index;
  }
  index++;

  if (guardSet.tokenPayment) {
    tokenPaymentBeet.write(buffer, offset, guardSet.tokenPayment);
    offset += GUARDS_SIZE.tokenPayment;
    features |= 1 << index;
  }
  index++;

  if (guardSet.startDate) {
    startDateBeet.write(buffer, offset, guardSet.startDate);
    offset += GUARDS_SIZE.startDate;
    features |= 1 << index;
  }
  index++;

  if (guardSet.thirdPartySigner) {
    thirdPartySignerBeet.write(buffer, offset, guardSet.thirdPartySigner);
    offset += GUARDS_SIZE.thirdPartySigner;
    features |= 1 << index;
  }
  index++;

  if (guardSet.tokenGate) {
    tokenGateBeet.write(buffer, offset, guardSet.tokenGate);
    offset += GUARDS_SIZE.tokenGate;
    features |= 1 << index;
  }
  index++;

  if (guardSet.gatekeeper) {
    gatekeeperBeet.write(buffer, offset, guardSet.gatekeeper);
    offset += GUARDS_SIZE.gatekeeper;
    features |= 1 << index;
  }
  index++;

  if (guardSet.endDate) {
    endDateBeet.write(buffer, offset, guardSet.endDate);
    offset += GUARDS_SIZE.endDate;
    features |= 1 << index;
  }
  index++;

  if (guardSet.allowList) {
    allowListBeet.write(buffer, offset, guardSet.allowList);
    offset += GUARDS_SIZE.allowList;
    features |= 1 << index;
  }
  index++;

  if (guardSet.mintLimit) {
    mintLimitBeet.write(buffer, offset, guardSet.mintLimit);
    offset += GUARDS_SIZE.mintLimit;
    features |= 1 << index;
  }
  index++;

  if (guardSet.nftPayment) {
    nftPaymentBeet.write(buffer, offset, guardSet.nftPayment);
    offset += GUARDS_SIZE.nftPayment;
    features |= 1 << index;
  }
  index++;

  if (guardSet.redeemedAmount) {
    redeemedAmountBeet.write(buffer, offset, guardSet.redeemedAmount);
    offset += GUARDS_SIZE.redeemedAmount;
    features |= 1 << index;
  }
  index++;

  if (guardSet.addressGate) {
    addressGateBeet.write(buffer, offset, guardSet.addressGate);
    offset += GUARDS_SIZE.addressGate;
    features |= 1 << index;
  }
  index++;

  if (guardSet.nftGate) {
    nftGateBeet.write(buffer, offset, guardSet.nftGate);
    offset += GUARDS_SIZE.nftGate;
    features |= 1 << index;
  }
  index++;

  if (guardSet.nftBurn) {
    nftBurnBeet.write(buffer, offset, guardSet.nftBurn);
    offset += GUARDS_SIZE.nftBurn;
    features |= 1 << index;
  }
  index++;

  if (guardSet.tokenBurn) {
    tokenBurnBeet.write(buffer, offset, guardSet.tokenBurn);
    offset += GUARDS_SIZE.tokenBurn;
    features |= 1 << index;
  }
  index++;

  if (guardSet.freezeSolPayment) {
    freezeSolPaymentBeet.write(buffer, offset, guardSet.freezeSolPayment);
    offset += GUARDS_SIZE.freezeSolPayment;
    features |= 1 << index;
  }
  index++;

  if (guardSet.freezeTokenPayment) {
    freezeTokenPaymentBeet.write(buffer, offset, guardSet.freezeTokenPayment);
    offset += GUARDS_SIZE.freezeTokenPayment;
    features |= 1 << index;
  }
  index++;

  u64.write(buffer, start, features);

  return offset;
}<|MERGE_RESOLUTION|>--- conflicted
+++ resolved
@@ -25,57 +25,7 @@
 import { nftGateBeet } from './generated/types/NftGate';
 import { nftBurnBeet } from './generated/types/NftBurn';
 import { tokenBurnBeet } from './generated/types/TokenBurn';
-<<<<<<< HEAD
 import { u32, u64 } from '@metaplex-foundation/beet';
-=======
-
-/**
- * Matching the guards of the related struct in the Rust program.
- * Make sure to update this whenever the Rust struct changes.
- * ```
- * pub struct GuardSet {
- *   /// Last instruction check and bot tax (penalty for invalid transactions).
- *   pub bot_tax: Option<BotTax>,
- *   /// Sol payment guard (set the price for the mint in lamports).
- *   pub sol_payment: Option<SolPayment>,
- *   /// Token payment guard (set the price for the mint in spl-token amount).
- *   pub token_payment: Option<TokenPayment>,
- *   /// Start data guard (controls when minting is allowed).
- *   pub start_date: Option<StartDate>,
- *   /// Third party signer guard (requires an extra signer for the transaction).
- *   pub third_party_signer: Option<ThirdPartySigner>,
- *   /// Token gate guard (restrict access to holders of a specific token).
- *   pub token_gate: Option<TokenGate>,
- *   /// Gatekeeper guard (captcha challenge).
- *   pub gatekeeper: Option<Gatekeeper>,
- *   /// End date guard (set an end date to stop the mint).
- *   pub end_date: Option<EndDate>,
- *   /// Allow list guard (curated list of allowed addresses).
- *   pub allow_list: Option<AllowList>,
- *   /// Mint limit guard (add a limit on the number of mints per wallet).
- *   pub mint_limit: Option<MintLimit>,
- *   /// NFT Payment (charge an NFT in order to mint).
- *   pub nft_payment: Option<NftPayment>,
- *   /// Redeemed amount guard (add a limit on the overall number of items minted).
- *   pub redeemed_amount: Option<RedeemedAmount>,
- *   /// Address gate (check access against a specified address).
- *   pub address_gate: Option<AddressGate>,
- *   /// NFT gate guard (check access based on holding a specified NFT).
- *   pub nft_gate: Option<NftGate>,
- *   /// NFT burn guard (burn a specified NFT).
- *   pub nft_burn: Option<NftBurn>,
- *   /// Token burn guard (burn a specified amount of spl-token).
- *   pub token_burn: Option<TokenBurn>,
- *   /// Freeze sol payment (set the price for the mint in lamports with a freeze period).
- *   pub freeze_sol_payment: Option<FreezeSolPayment>,
- *   /// Freeze token payment guard (set the price for the mint in spl-token amount with a freeze period).
- *   pub freeze_token_payment: Option<FreezeTokenPayment>,
- *   /// Program gate guard (restricts the programs that can be in a mint transaction).
- *   pub program_gate: Option<ProgramGate>,
- * }
- * ```
- */
->>>>>>> b3cda225
 
 type Guards = {
   /* 01 */ botTaxEnabled: boolean;
