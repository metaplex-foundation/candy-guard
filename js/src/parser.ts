--- conflicted
+++ resolved
@@ -61,19 +61,14 @@
  *   pub nft_gate: Option<NftGate>,
  *   /// NFT burn guard (burn a specified NFT).
  *   pub nft_burn: Option<NftBurn>,
-<<<<<<< HEAD
- *   /// Token burn guard (burn a specified amount of spl-token)
- *   pub token_burn: Option<NftBurn>,
- *   /// Program gate guard (restricts the programs that can be in a mint transaction).
- *   pub program_gate: Option<ProgramGate>,
-=======
  *   /// Token burn guard (burn a specified amount of spl-token).
  *   pub token_burn: Option<TokenBurn>,
  *   /// Freeze sol payment (set the price for the mint in lamports with a freeze period).
  *   pub freeze_sol_payment: Option<FreezeSolPayment>,
  *   /// Freeze token payment guard (set the price for the mint in spl-token amount with a freeze period).
  *   pub freeze_token_payment: Option<FreezeTokenPayment>,
->>>>>>> 3c27d015
+ *   /// Program gate guard (restricts the programs that can be in a mint transaction).
+ *   pub program_gate: Option<ProgramGate>,
  * }
  * ```
  */
@@ -95,12 +90,9 @@
   /* 14 */ nftGateEnabled: boolean;
   /* 15 */ nftBurnEnabled: boolean;
   /* 16 */ tokenBurnEnabled: boolean;
-<<<<<<< HEAD
-  /* 17 */ programGateEnabled: boolean;
-=======
   /* 17 */ freezeSolPaymentEnabled: boolean;
   /* 18 */ freezeTokenPaymentEnabled: boolean;
->>>>>>> 3c27d015
+  /* 19 */ programGateEnabled: boolean;
 };
 
 const GUARDS_SIZE = {
@@ -120,16 +112,11 @@
   /* 14 */ nftGate: 32,
   /* 15 */ nftBurn: 32,
   /* 16 */ tokenBurn: 40,
-<<<<<<< HEAD
-  /* 17 */ programGate: 164,
-};
-const GUARDS_COUNT = 17;
-=======
   /* 17 */ freezeSolPayment: 40,
   /* 18 */ freezeTokenPayment: 72,
+  /* 19 */ programGate: 164,
 };
 const GUARDS_COUNT = 18;
->>>>>>> 3c27d015
 const MAX_LABEL_LENGTH = 6;
 
 function determineGuards(buffer: Buffer): Guards {
@@ -157,12 +144,9 @@
     nftGateEnabled,
     nftBurnEnabled,
     tokenBurnEnabled,
-<<<<<<< HEAD
-    programGateEnabled,
-=======
     freezeSolPaymentEnabled,
     freezeTokenPaymentEnabled,
->>>>>>> 3c27d015
+    programGateEnabled,
   ] = guards;
 
   return {
@@ -182,12 +166,9 @@
     nftGateEnabled,
     nftBurnEnabled,
     tokenBurnEnabled,
-<<<<<<< HEAD
-    programGateEnabled,
-=======
     freezeSolPaymentEnabled,
     freezeTokenPaymentEnabled,
->>>>>>> 3c27d015
+    programGateEnabled,
   };
 }
 
@@ -233,12 +214,9 @@
     nftGateEnabled,
     nftBurnEnabled,
     tokenBurnEnabled,
-<<<<<<< HEAD
-    programGateEnabled,
-=======
     freezeSolPaymentEnabled,
     freezeTokenPaymentEnabled,
->>>>>>> 3c27d015
+    programGateEnabled,
   } = guards;
   logDebug('Guards: %O', guards);
 
@@ -344,23 +322,21 @@
     cursor += GUARDS_SIZE.tokenBurn;
   }
 
-<<<<<<< HEAD
+  if (freezeSolPaymentEnabled) {
+    const [freezeSolPayment] = freezeSolPaymentBeet.deserialize(buffer, cursor);
+    data.freezeSolPayment = freezeSolPayment;
+    cursor += GUARDS_SIZE.freezeSolPayment;
+  }
+
+  if (freezeTokenPaymentEnabled) {
+    const [freezeTokenPayment] = freezeTokenPaymentBeet.deserialize(buffer, cursor);
+    data.freezeTokenPayment = freezeTokenPayment;
+    cursor += GUARDS_SIZE.freezeTokenPayment;
+  }
   if (programGateEnabled) {
     const [programGate] = programGateBeet.deserialize(buffer, cursor);
     data.programGate = programGate;
     cursor += GUARDS_SIZE.programGate;
-=======
-  if (freezeSolPaymentEnabled) {
-    const [freezeSolPayment] = freezeSolPaymentBeet.deserialize(buffer, cursor);
-    data.freezeSolPayment = freezeSolPayment;
-    cursor += GUARDS_SIZE.freezeSolPayment;
-  }
-
-  if (freezeTokenPaymentEnabled) {
-    const [freezeTokenPayment] = freezeTokenPaymentBeet.deserialize(buffer, cursor);
-    data.freezeTokenPayment = freezeTokenPayment;
-    cursor += GUARDS_SIZE.freezeTokenPayment;
->>>>>>> 3c27d015
   }
 
   return {
@@ -381,12 +357,9 @@
       nftGate: data.nftGate ?? null,
       nftBurn: data.nftBurn ?? null,
       tokenBurn: data.tokenBurn ?? null,
-<<<<<<< HEAD
-      programGate: data.programGate ?? null,
-=======
       freezeSolPayment: data.freezeSolPayment ?? null,
       freezeTokenPayment: data.freezeTokenPayment ?? null,
->>>>>>> 3c27d015
+      programGate: data.programGate ?? null,
     },
     offset: cursor,
   };
