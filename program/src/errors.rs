--- conflicted
+++ resolved
@@ -86,14 +86,10 @@
     ThawNotEnabled,
     #[msg("Unlock is not enabled (not all NFTs are thawed)")]
     UnlockNotEnabled,
-<<<<<<< HEAD
-    // program gate
-    #[msg("An unauthorized program was found in the transaction")]
-    UnauthorizedProgramFound,
-=======
     #[msg("Duplicated group label")]
     DuplicatedGroupLabel,
     #[msg("Duplicated mint limit id")]
     DuplicatedMintLimitId,
->>>>>>> b43142d5
+    #[msg("An unauthorized program was found in the transaction")]
+    UnauthorizedProgramFound,
 }